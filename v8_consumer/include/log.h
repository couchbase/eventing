--- conflicted
+++ resolved
@@ -29,11 +29,7 @@
 inline std::string NowTime();
 static std::string LevelToString(LogLevel level);
 
-<<<<<<< HEAD
-extern std::ostringstream os;
-=======
 extern std::ostringstream app_log_os;
->>>>>>> fdec29aa
 
 extern void setAppName(std::string appName);
 extern void setLogLevel(LogLevel level);
@@ -41,25 +37,6 @@
 
 extern std::mutex log_mutex;
 
-<<<<<<< HEAD
-inline std::ostringstream &Logger(LogLevel level = logInfo) {
-  time_t ctm;
-  std::time(&ctm);
-  char cts[128];
-  std::strftime(cts, sizeof(cts), "%Y-%m-%dT%H:%M:%S%z", std::localtime(&ctm));
-  std::string ts = cts;
-
-  std::lock_guard<std::mutex> lock(log_mutex);
-  os << ts.substr(0, ts.length() - 2) << ":" << ts.substr(ts.length() - 2);
-  os << " " << LevelToString(level) << " ";
-  os << "VWCP [" << appName << ":" << workerID << "] ";
-  return os;
-}
-
-inline std::string FlushLog() {
-  std::string str = os.str();
-  os.str(std::string());
-=======
 inline std::ostringstream &AppLogger(LogLevel level = logInfo) {
   try {
     time_t ctm;
@@ -84,7 +61,6 @@
   std::lock_guard<std::mutex> lock(log_mutex);
   std::string str = app_log_os.str();
   app_log_os.str(std::string());
->>>>>>> fdec29aa
   return str;
 }
 
@@ -115,9 +91,6 @@
   if (level > desiredLogLevel)                                                 \
     ;                                                                          \
   else                                                                         \
-<<<<<<< HEAD
-    Logger(level)
-=======
     std::cout
 
 #define APP_LOG(level)                                                         \
@@ -125,6 +98,5 @@
     ;                                                                          \
   else                                                                         \
     AppLogger(level)
->>>>>>> fdec29aa
 
 #endif