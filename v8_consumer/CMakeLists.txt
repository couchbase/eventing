# Copyright (c) 2017 Couchbase, Inc.
# Licensed under the Apache License, Version 2.0 (the "License");
# you may not use this file except in compliance with the License.
# You may obtain a copy of the License at
#     http://www.apache.org/licenses/LICENSE-2.0
# Unless required by applicable law or agreed to in writing,
# software distributed under the License is distributed on an "AS IS"
# BASIS, WITHOUT WARRANTIES OR CONDITIONS OF ANY KIND, either express
# or implied. See the License for the specific language governing
# permissions and limitations under the License.

PROJECT(eventing-consumer)

INCLUDE (FindCouchbaseJemalloc)
INCLUDE (FindCouchbaseLibuv)
<<<<<<< HEAD
INCLUDE (FindCouchbaseLibCouchbase)
INCLUDE (FindCouchbaseV8)
=======
INCLUDE (FindCouchbaseV8)
INCLUDE (FindCouchbaseBreakpad)
>>>>>>> ae84d88b

INCLUDE_DIRECTORIES(BEFORE
                     "${libcouchbase_SOURCE_DIR}/include"
                     "${libcouchbase_BINARY_DIR}/generated"
                     "${LIBUV_INCLUDE_DIR}")

INCLUDE_DIRECTORIES(AFTER
                     ${ICU_INCLUDE_DIR}
                     ${V8_INCLUDE_DIR}
                     ${CURL_INCLUDE_DIR}
                     ${CMAKE_CURRENT_BINARY_DIR}
                     ${CMAKE_CURRENT_SOURCE_DIR}
                     ${CMAKE_CURRENT_SOURCE_DIR}/include
                     ${FLATBUFFERS_INCLUDE_DIR}
                     ${Platform_SOURCE_DIR}/include
                     ${CMAKE_INSTALL_PREFIX}/include
                     ${CMAKE_CURRENT_SOURCE_DIR}/../third_party/inspector)

<<<<<<< HEAD
SET(CMAKE_CXX_FLAGS "${CMAKE_CXX_FLAGS} -msse4.2 -DYY_NEVER_INTERACTIVE")

SET_SOURCE_FILES_PROPERTIES(${CMAKE_CURRENT_SOURCE_DIR}/../gen/parser/jsify.cc PROPERTIES GENERATED TRUE)

SET(EVENTING_SOURCES
    src/client.cc src/commands.cc src/message.cc
    src/v8worker.cc src/assert.cc src/bucket.cc
    src/n1ql.cc src/parse_deployment.cc src/crc32c.cc
    src/log.cc src/transpiler.cc src/js_exception.cc
    src/utils.cc src/function_templates.cc
    ${CMAKE_CURRENT_SOURCE_DIR}/../gen/parser/jsify.cc)

SET(EVENTING_LIBRARIES
      ${V8_LIBRARIES} ${ICU_LIBRARIES} ${JEMALLOC_LIBRARIES}
      ${CURL_LIBRARIES} ${LIBCOUCHBASE_LIBRARIES} ${LIBUV_LIBRARIES}
      eventing-inspector platform)

IF(APPLE)
  SET(EVENTING_LIBRARIES ${EVENTING_LIBRARIES} ${FLEX_LIBRARIES})
=======
IF (NOT WIN32)
  SET(CMAKE_CXX_FLAGS "${CMAKE_CXX_FLAGS} -fno-omit-frame-pointer -msse4.2 -DYY_NEVER_INTERACTIVE -DYY_NO_UNPUT -DYY_NO_INPUT")
ELSE ()
  SET(CMAKE_CXX_FLAGS "${CMAKE_CXX_FLAGS} -msse4.2 -DYY_NEVER_INTERACTIVE -DYY_NO_UNPUT -DYY_NO_INPUT")
ENDIF ()

IF(BUILD_ENTERPRISE)
  SET(CMAKE_CXX_FLAGS "${CMAKE_CXX_FLAGS} -DENTERPRISE")
ENDIF()

SET_SOURCE_FILES_PROPERTIES(${CMAKE_CURRENT_SOURCE_DIR}/../gen/parser/jsify.cc PROPERTIES GENERATED TRUE)

SET(EVENTING_SOURCES
    src/base64.cc
    src/client.cc
    src/comm.cc
    src/commands.cc
    src/v8worker.cc
    src/assert.cc
    src/bucket.cc
    src/n1ql.cc
    src/parse_deployment.cc
    src/crc32c.cc
    src/log.cc
    src/transpiler.cc
    src/js_exception.cc
    src/utils.cc
    src/function_templates.cc
    src/breakpad.cc
    src/timer.cc
    ${CMAKE_CURRENT_SOURCE_DIR}/../gen/parser/jsify.cc
    ${CMAKE_CURRENT_SOURCE_DIR}/../gen/version/version.cc)

SET(EVENTING_LIBRARIES
    ${V8_LIBRARIES}
    ${ICU_LIBRARIES}
    ${JEMALLOC_LIBRARIES}
    ${CURL_LIBRARIES}
    ${LIBUV_LIBRARIES}
    ${ZLIB_LIBRARIES}
    eventing-inspector
    platform)

IF(APPLE)
  SET(EVENTING_LIBRARIES ${EVENTING_LIBRARIES} ${FLEX_LIBRARIES})
ENDIF()

IF(BREAKPAD_FOUND)
  SET(CMAKE_CXX_FLAGS "${CMAKE_CXX_FLAGS} -DBREAKPAD_FOUND")
  SET(EVENTING_LIBRARIES ${EVENTING_LIBRARIES} ${BREAKPAD_LIBRARIES})
  INCLUDE_DIRECTORIES(AFTER ${BREAKPAD_INCLUDE_DIR})
>>>>>>> ae84d88b
ENDIF()

ADD_EXECUTABLE(eventing-consumer ${EVENTING_SOURCES})
ADD_DEPENDENCIES(eventing-consumer generated platform couchbase)

TARGET_LINK_LIBRARIES(eventing-consumer ${EVENTING_LIBRARIES} couchbase)
INSTALL(TARGETS eventing-consumer RUNTIME DESTINATION bin)<|MERGE_RESOLUTION|>--- conflicted
+++ resolved
@@ -13,13 +13,8 @@
 
 INCLUDE (FindCouchbaseJemalloc)
 INCLUDE (FindCouchbaseLibuv)
-<<<<<<< HEAD
-INCLUDE (FindCouchbaseLibCouchbase)
-INCLUDE (FindCouchbaseV8)
-=======
 INCLUDE (FindCouchbaseV8)
 INCLUDE (FindCouchbaseBreakpad)
->>>>>>> ae84d88b
 
 INCLUDE_DIRECTORIES(BEFORE
                      "${libcouchbase_SOURCE_DIR}/include"
@@ -38,27 +33,6 @@
                      ${CMAKE_INSTALL_PREFIX}/include
                      ${CMAKE_CURRENT_SOURCE_DIR}/../third_party/inspector)
 
-<<<<<<< HEAD
-SET(CMAKE_CXX_FLAGS "${CMAKE_CXX_FLAGS} -msse4.2 -DYY_NEVER_INTERACTIVE")
-
-SET_SOURCE_FILES_PROPERTIES(${CMAKE_CURRENT_SOURCE_DIR}/../gen/parser/jsify.cc PROPERTIES GENERATED TRUE)
-
-SET(EVENTING_SOURCES
-    src/client.cc src/commands.cc src/message.cc
-    src/v8worker.cc src/assert.cc src/bucket.cc
-    src/n1ql.cc src/parse_deployment.cc src/crc32c.cc
-    src/log.cc src/transpiler.cc src/js_exception.cc
-    src/utils.cc src/function_templates.cc
-    ${CMAKE_CURRENT_SOURCE_DIR}/../gen/parser/jsify.cc)
-
-SET(EVENTING_LIBRARIES
-      ${V8_LIBRARIES} ${ICU_LIBRARIES} ${JEMALLOC_LIBRARIES}
-      ${CURL_LIBRARIES} ${LIBCOUCHBASE_LIBRARIES} ${LIBUV_LIBRARIES}
-      eventing-inspector platform)
-
-IF(APPLE)
-  SET(EVENTING_LIBRARIES ${EVENTING_LIBRARIES} ${FLEX_LIBRARIES})
-=======
 IF (NOT WIN32)
   SET(CMAKE_CXX_FLAGS "${CMAKE_CXX_FLAGS} -fno-omit-frame-pointer -msse4.2 -DYY_NEVER_INTERACTIVE -DYY_NO_UNPUT -DYY_NO_INPUT")
 ELSE ()
@@ -110,7 +84,6 @@
   SET(CMAKE_CXX_FLAGS "${CMAKE_CXX_FLAGS} -DBREAKPAD_FOUND")
   SET(EVENTING_LIBRARIES ${EVENTING_LIBRARIES} ${BREAKPAD_LIBRARIES})
   INCLUDE_DIRECTORIES(AFTER ${BREAKPAD_INCLUDE_DIR})
->>>>>>> ae84d88b
 ENDIF()
 
 ADD_EXECUTABLE(eventing-consumer ${EVENTING_SOURCES})
