%{
// Copyright (c) 2017 Couchbase, Inc.
// Licensed under the Apache License, Version 2.0 (the "License");
// you may not use this file except in compliance with the License.
// You may obtain a copy of the License at
//     http://www.apache.org/licenses/LICENSE-2.0
// Unless required by applicable law or agreed to in writing,
// software distributed under the License is distributed on an "AS IS"
// BASIS, WITHOUT WARRANTIES OR CONDITIONS OF ANY KIND, either express
// or implied. See the License for the specific language governing
// permissions and limitations under the License.
<<<<<<< HEAD
	/*
	* Input:	JavaScript code embedded with N1QL statements.

	* Output:	Syntactically and semantically valid JavaScript code.

	* TODO:		Escape the DSTR strings - necessary for esprima.
	*/
	#include <iostream>
	#include <fstream>
        #include "n1ql.h"

	std::string parse(const char*);
	lex_op_code lex_op;
	void handle_str_start(int state);
	void handle_str_stop(int state);
	bool is_esc();

	// Contains the output plain JavaScript code.
	std::string js_code;
	// Storing the state for resuming on switch.
	int previous_state;
=======

    #include <list>
    #include <algorithm>
    #include "n1ql.h"
    #include "utils.h"

    lex_op_code lex_op;
    int pos_type_len[2];
    std::list<InsertedCharsInfo> *insertions;
    ParseInfo parse_info;
    // Contains the output plain JavaScript code.
    std::string js_code, n1ql_query;
    // Storing the state for resuming on switch.
    int previous_state;
>>>>>>> ae84d88b
%}
%option nounput
%x N1QL MLCMT SLCMT DSTR SSTR TSTR
%%
	previous_state=YYSTATE;
"/*"	{
        /* Start of a multi-line comment */
        previous_state = YYSTATE;
        BEGIN MLCMT;
        js_code += "/*";
    }
<MLCMT>"*/"	{
        /* Stop of a multi-line comment */
        BEGIN previous_state;
        js_code += "*/";
    }
<MLCMT>\r\n |
<MLCMT>\n   |
<MLCMT>\r   {js_code += std::string(yytext);}
"//"	{
        /* Single-line comment */
        previous_state = YYSTATE;
        BEGIN SLCMT;
        js_code += "//";
    }
<SLCMT>\r\n   |
<SLCMT>\n   |
<SLCMT>\r {
        BEGIN previous_state;
        js_code += std::string(yytext);
    }
["]	{HandleStrStart(DSTR); /* Handling double-quoted string */}
<DSTR>["]	{HandleStrStop(DSTR);}
[']	{HandleStrStart(SSTR); /* Handling single-quoted string */}
<SSTR>[']	{HandleStrStop(SSTR);}
[`]	{HandleStrStart(TSTR); /* Handling templated string */}
<TSTR>[`]	{HandleStrStop(TSTR);}
(var|function)[ \t\r\n]+[aA][lL][tT][eE][rR][ \t\r\n;=(]|[aA][lL][tT][eE][rR][ \t\r\n]*:[ \t\r\n]*\{	{return kKeywordAlter; /* Checking the constraints in this section */}
(var|function)[ \t\r\n]+[bB][uU][iI][lL][dD][ \t\r\n;=(]|[bB][uU][iI][lL][dD][ \t\r\n]*:[ \t\r\n]*\{	{return kKeywordBuild;}
(var|function)[ \t\r\n]+[cC][rR][eE][aA][tT][eE][ \t\r\n;=(]|[cC][rR][eE][aA][tT][eE][ \t\r\n]*:[ \t\r\n]*\{	{return kKeywordCreate;}
(var|function)[ \t\r\n]+[dD][eE][lL][eE][tT][eE][ \t\r\n;=(]|[dD][eE][lL][eE][tT][eE][ \t\r\n]*:[ \t\r\n]*\{	{return kKeywordDelete;}
(var|function)[ \t\r\n]+[dD][rR][oO][pP][ \t\r\n;=(]|[dD][rR][oO][pP][ \t\r\n]*:[ \t\r\n]*\{	{return kKeywordDrop;}
(var|function)[ \t\r\n]+[eE][xX][eE][cC][uU][tT][eE][ \t\r\n;=(]|[eE][xX][eE][cC][uU][tT][eE][ \t\r\n]*:[ \t\r\n]*\{	{return kKeywordExecute;}
(var|function)[ \t\r\n]+[eE][xX][pP][lL][aA][iI][nN][ \t\r\n;=(]|[eE][xX][pP][lL][aA][iI][nN][ \t\r\n]*:[ \t\r\n]*\{	{return kKeywordExplain;}
(var|function)[ \t\r\n]+[fF][rR][oO][mM][ \t\r\n;=(]|[fF][rR][oO][mM][ \t\r\n]*:[ \t\r\n]*\{	{return kKeywordFrom;}
(var|function)[ \t\r\n]+[gG][rR][aA][nN][tT][ \t\r\n;=(]|[gG][rR][aA][nN][tT][ \t\r\n]*:[ \t\r\n]*\{	{return kKeywordGrant;}
(var|function)[ \t\r\n]+[iI][nN][fF][eE][rR][ \t\r\n;=(]|[iI][nN][fF][eE][rR][ \t\r\n]*:[ \t\r\n]*\{	{return kKeywordInfer;}
(var|function)[ \t\r\n]+[iI][nN][sS][eE][rR][tT][ \t\r\n;=(]|[iI][nN][sS][eE][rR][tT][ \t\r\n]*:[ \t\r\n]*\{	{return kKeywordInsert;}
(var|function)[ \t\r\n]+[mM][eE][rR][gG][eE][ \t\r\n;=(]|[mM][eE][rR][gG][eE][ \t\r\n]*:[ \t\r\n]*\{	{return kKeywordMerge;}
(var|function)[ \t\r\n]+[pP][rR][eE][pP][aA][rR][eE][ \t\r\n;=(]|[pP][rR][eE][pP][aA][rR][eE][ \t\r\n]*:[ \t\r\n]*\{	{return kKeywordPrepare;}
(var|function)[ \t\r\n]+[rR][eE][nN][aA][mM][eE][ \t\r\n;=(]|[rR][eE][nN][aA][mM][eE][ \t\r\n]*:[ \t\r\n]*\{	{return kKeywordRename;}
(var|function)[ \t\r\n]+[sS][eE][lL][eE][cC][tT][ \t\r\n;=(]|[sS][eE][lL][eE][cC][tT][ \t\r\n]*:[ \t\r\n]*\{	{return kKeywordSelect;}
(var|function)[ \t\r\n]+[rR][eE][vV][oO][kK][eE][ \t\r\n;=(]|[rR][eE][vV][oO][kK][eE][ \t\r\n]*:[ \t\r\n]*\{	{return kKeywordRevoke;}
(var|function)[ \t\r\n]+[uU][pP][dD][aA][tT][eE][ \t\r\n;=(]|[uU][pP][dD][aA][tT][eE][ \t\r\n]*:[ \t\r\n]*\{	{return kKeywordUpdate;}
(var|function)[ \t\r\n]+[uU][pP][sS][eE][rR][tT][ \t\r\n;=(]|[uU][pP][sS][eE][rR][tT][ \t\r\n]*:[ \t\r\n]*\{	{return kKeywordUpsert;}
[aA][lL][tT][eE][rR][ \t\r\n][ \t\r\n]?	|
[bB][uU][iI][lL][dD][ \t\r\n][ \t\r\n]?	|
[cC][rR][eE][aA][tT][eE][ \t\r\n][ \t\r\n]? |
[dD][eE][lL][eE][tT][eE][ \t\r\n][ \t\r\n]?	|
[dD][rR][oO][pP][ \t\r\n][ \t\r\n]?	|
[eE][xX][eE][cC][uU][tT][eE][ \t\r\n][ \t\r\n]?	|
[eE][xX][pP][lL][aA][iI][nN][ \t\r\n][ \t\r\n]?	|
[fF][rR][oO][mM][ \t\r\n][ \t\r\n]?	|
[gG][rR][aA][nN][tT][ \t\r\n][ \t\r\n]?	|
[iI][nN][fF][eE][rR][ \t\r\n][ \t\r\n]?	|
[iI][nN][sS][eE][rR][tT][ \t\r\n][ \t\r\n]?	|
[mM][eE][rR][gG][eE][ \t\r\n][ \t\r\n]?	|
[pP][rR][eE][pP][aA][rR][eE][ \t\r\n][ \t\r\n]?	|
[rR][eE][nN][aA][mM][eE][ \t\r\n][ \t\r\n]?	|
[sS][eE][lL][eE][cC][tT][ \t\r\n][ \t\r\n]?	|
[rR][eE][vV][oO][kK][eE][ \t\r\n][ \t\r\n]?	|
[uU][pP][dD][aA][tT][eE][ \t\r\n][ \t\r\n]?	|
[uU][pP][sS][eE][rR][tT][ \t\r\n][ \t\r\n]?	{
        BEGIN N1QL;

        n1ql_query = std::string(yytext);

        if(lex_op == kCommentN1QL) {
            UpdatePos(insert_type::kN1QLBegin);
        } else {
            // The '\n' might be consumed by the regex above
            // It's essential to replace it with a space as multi-line string with single-quotes isn't possible in JavaScript
            ReplaceRecentChar(n1ql_query, '\n', ' ');
            ReplaceRecentChar(n1ql_query, '\r', ' ');
        }
    }
<N1QL>";"	{
        BEGIN INITIAL;

        n1ql_query += ";";
        switch(lex_op) {
            case kUniLineN1QL:
                js_code += n1ql_query;
                break;

            case kJsify:
            case kCommentN1QL: {
                    auto isolate = v8::Isolate::GetCurrent();
                    parse_info = ParseQuery(n1ql_query);
                    if(parse_info.is_valid) {
                        // If the query is DML, it should not execute on the source bucket
                        if(parse_info.is_dml_query) {
                            auto source = UnwrapData(isolate)->v8worker->cb_source_bucket_;
                            if(source == parse_info.keyspace_name) {
                                parse_info.is_valid = false;
                                parse_info.info = R"(Can not execute DML query on bucket ")" + source + R"(")";
                                return kN1QLParserError;
                            }
                        }

                        // It's a valid N1QL query, transpile and add to code
                        js_code += TranspileQuery(n1ql_query);
                    } else {
                        // It's not a N1QL query, maybe it's a JS expression
                        auto transpiler = UnwrapData(isolate)->transpiler;
                        if(!transpiler->IsJsExpression(n1ql_query)) {
                            // Neither a N1QL query nor a JS expression
                            return kN1QLParserError;
                        }

                        // It's a JS expression, no need to transpile
                        js_code += n1ql_query;
                    }

                    if(lex_op == kCommentN1QL) {
                        UpdatePos(insert_type::kN1QLEnd);
                    }
                }
                break;
        }
    }
<N1QL>\r\n  |
<N1QL>\n    |
<N1QL>\r    |
<N1QL>. {
        std::string str(yytext);
        if(lex_op == kCommentN1QL) {
            n1ql_query += str;
        } else {
            ReplaceRecentChar(str, '\n', ' ');
            ReplaceRecentChar(str, '\r', ' ');
            n1ql_query += str;
        }
    }
<MLCMT,SLCMT,DSTR,SSTR,TSTR>.	{js_code += std::string(yytext);}
\r\n    |
\n  |
\r  |
.   {js_code += std::string(yytext);}
%%
// Parses the given input string.
int TransformSource(const char* input, std::string *output, Pos *last_pos) {
    // Set the input stream.
    yy_scan_string(input);

    // pos_type_len represents the length that each insert_type will take
    pos_type_len[static_cast<std::size_t>(insert_type::kN1QLBegin)] = 2;
    pos_type_len[static_cast<std::size_t>(insert_type::kN1QLEnd)] = 3;

    // Reset flex state for the subsequent calls.
    BEGIN INITIAL;
    int code = yylex();

    // Clear the buffer allocation after the lex.
    yy_delete_buffer(YY_CURRENT_BUFFER);

    *output = js_code;
    if(last_pos != nullptr) {
        UpdatePos(last_pos);
    }

    // Clear the global variable for the next input.
    n1ql_query = js_code = "";
    return code;
}

// Converts N1QL embedded JS to native JS.
JsifyInfo Jsify(const std::string &input) {
    lex_op = kJsify;
    JsifyInfo info;

    info.code = TransformSource(input.c_str(), &info.handler_code, &info.last_pos);
    return info;
}

// Unilines Multiline N1QL embeddings.
UniLineN1QLInfo UniLineN1QL(const std::string &input) {
    lex_op = kUniLineN1QL;
    UniLineN1QLInfo info;

    info.code = TransformSource(input.c_str(), &info.handler_code, &info.last_pos);
    return info;
}

// Comments out N1QL statements and substitutes $ in its place
CommentN1QLInfo CommentN1QL(const std::string &input) {
    lex_op = kCommentN1QL;
    CommentN1QLInfo info;

    insertions = &info.insertions;
    info.code = TransformSource(input.c_str(), &info.handler_code, &info.last_pos);
    info.parse_info = parse_info;
    return info;
}

// Update line number, column number and index based on the current value of js_code
void UpdatePos(Pos *pos) {
    pos->line_no = CountNewLines(js_code) + 1;
    for(auto c = js_code.crbegin(); (c != js_code.crend()) && (*c != '\r') && (*c != '\n'); ++c) {
        ++pos->col_no;
    }

    // To make col_no atleast 1
    ++pos->col_no;
    pos->index = js_code.length() == 0 ? 0 : js_code.length() - 1;
}

// Adds an entry to keep track of N1QL queries in the js_code
void UpdatePos(insert_type type) {
    InsertedCharsInfo pos(type);
    if(!insertions->empty()) {
        pos = insertions->back();
    }

    // Count the number of newlines since the previously updated pos
    pos.line_no = CountNewLines(js_code, pos.line_no) + 1;
    switch(type) {
        case insert_type::kN1QLBegin:
            pos.index = js_code.length();
            pos.type = insert_type::kN1QLBegin;
            pos.type_len = pos_type_len[static_cast<std::size_t>(insert_type::kN1QLBegin)];
            break;

        case insert_type::kN1QLEnd:
            pos.index = js_code.length() - 1;
            pos.type = insert_type::kN1QLEnd;
            pos.type_len = pos_type_len[static_cast<std::size_t>(insert_type::kN1QLEnd)];
            break;
    }

    insertions->push_back(pos);
}

// Handles the concatenation of different types of strings.
// It tries to escape the quote of the same kind.
void HandleStrStart(int state) {
    previous_state=YYSTATE;

    switch (state) {
        case DSTR:
            BEGIN DSTR;
            js_code += "\"";
            break;

        case SSTR:
            BEGIN SSTR;
            js_code += "'";
            break;

        case TSTR:
            BEGIN TSTR;
            js_code += "`";
            break;
    }
}

// Restores the previous state and adds the appropriate closing quote.
void HandleStrStop(int state) {
    if(!IsEsc(js_code)) {
        BEGIN previous_state;
    }

    switch(state) {
        case DSTR:
            js_code += "\"";
            break;

        case SSTR:
            js_code += "'";
            break;

        case TSTR:
            js_code += "`";
            break;
    }
}

// Tests whether the quote character is escaped.
bool IsEsc(const std::string &str) {
    auto escaped = false;
    auto i = str.length();
    while(i-- > 0) {
        if(str[i] != '\\') {
            break;
        }

        escaped = !escaped;
    }

    return escaped;
}

// A default yywrap
extern "C" int yywrap() {
    return 1;
}

// Transpiles the given N1QL query into a JavaScript expression - "new N1qlQuery('...')"
std::string TranspileQuery(const std::string &query) {
    switch(lex_op) {
        case kJsify: {
                auto isolate = v8::Isolate::GetCurrent();
                auto comm = UnwrapData(isolate)->comm;
                auto transpiler = UnwrapData(isolate)->transpiler;

                auto info = comm->GetNamedParams(query);
                parse_info = info.p_info;
                return transpiler->TranspileQuery(query, info);
            }

        case kCommentN1QL: {
                // For kCommentN1QL, instead of appending the character read, we substitute a '*'
                // This is done because it will be ambiguous to JavaScript parser if it sees comment in N1QL query.
                std::string query_transpiled = "/*";
                for(const auto &c: query) {
                    query_transpiled += (c == '\r' || c == '\n'? c : '*');
                }

                query_transpiled += "*/$;";
                return query_transpiled;
            }

        default:
            throw "Transpile Query not handled for this lex_op";
    }
}

// Replaces the recent occurrence of char m in str with char n
void ReplaceRecentChar(std::string &str, char m, char n) {
    auto find = str.rfind(m);
    if(find != std::string::npos) {
        str[find] = n;
    }
}

// Parse the N1QL query and return the parser result
ParseInfo ParseQuery(const std::string &query) {
    auto isolate = v8::Isolate::GetCurrent();
    auto comm = UnwrapData(isolate)->comm;
    return comm->ParseQuery(query);
}

// Returns the number of the logically equivalent newlines in str
int32_t CountNewLines(const std::string &str, const int32_t from) {
    return CountStr("\r", str, from) + CountStr("\n", str, from) - CountStr("\r\n", str, from);
}

// Returns the number of needles in haystack
int32_t CountStr(const std::string &needle, const std::string &haystack, const int32_t from) {
  int32_t count = 0;
  for (auto i = haystack.find(needle, static_cast<std::size_t>(from)); i != std::string::npos;
       i = haystack.find(needle, i + 1)) {
    ++count;
  }

  return count;
}<|MERGE_RESOLUTION|>--- conflicted
+++ resolved
@@ -9,29 +9,6 @@
 // BASIS, WITHOUT WARRANTIES OR CONDITIONS OF ANY KIND, either express
 // or implied. See the License for the specific language governing
 // permissions and limitations under the License.
-<<<<<<< HEAD
-	/*
-	* Input:	JavaScript code embedded with N1QL statements.
-
-	* Output:	Syntactically and semantically valid JavaScript code.
-
-	* TODO:		Escape the DSTR strings - necessary for esprima.
-	*/
-	#include <iostream>
-	#include <fstream>
-        #include "n1ql.h"
-
-	std::string parse(const char*);
-	lex_op_code lex_op;
-	void handle_str_start(int state);
-	void handle_str_stop(int state);
-	bool is_esc();
-
-	// Contains the output plain JavaScript code.
-	std::string js_code;
-	// Storing the state for resuming on switch.
-	int previous_state;
-=======
 
     #include <list>
     #include <algorithm>
@@ -46,7 +23,6 @@
     std::string js_code, n1ql_query;
     // Storing the state for resuming on switch.
     int previous_state;
->>>>>>> ae84d88b
 %}
 %option nounput
 %x N1QL MLCMT SLCMT DSTR SSTR TSTR
