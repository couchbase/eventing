package consumer

import (
	"bufio"
	"fmt"
	"os"
	"os/exec"
	"strconv"

	"github.com/couchbase/eventing/logging"
)

func newClient(consumer *Consumer, appName, tcpPort, workerName, eventingAdminPort string) *client {
	return &client{
		appName:        appName,
		consumerHandle: consumer,
		eventingPort:   eventingAdminPort,
		tcpPort:        tcpPort,
		workerName:     workerName,
	}
}

func (c *client) Serve() {
	c.cmd = exec.Command("eventing-consumer", c.appName, c.consumerHandle.ipcType, c.tcpPort,
<<<<<<< HEAD
		c.workerName, strconv.Itoa(c.consumerHandle.socketWriteBatchSize), c.eventingPort)
=======
		c.workerName, strconv.Itoa(c.consumerHandle.socketWriteBatchSize), c.consumerHandle.diagDir,
		c.eventingPort) // this parameter is not read, for tagging

	c.cmd.Stderr = os.Stderr
>>>>>>> fdec29aa

	out, err := c.cmd.StdoutPipe()
	if err != nil {
		logging.Errorf("CRCL[%s:%s:%s:%d] Failed to open stdout pipe, err: %v",
			c.appName, c.workerName, c.tcpPort, c.osPid, err)
		return
	}

	defer out.Close()

	err = c.cmd.Start()
	if err != nil {
		logging.Errorf("CRCL[%s:%s:%s:%d] Failed to spawn worker, err: %v",
			c.appName, c.workerName, c.tcpPort, c.osPid, err)
	} else {
		c.osPid = c.cmd.Process.Pid
		logging.Infof("CRCL[%s:%s:%s:%d] c++ worker launched",
			c.appName, c.workerName, c.tcpPort, c.osPid)
	}
	c.consumerHandle.osPid.Store(c.osPid)

<<<<<<< HEAD
	c.cmd.Wait()
=======
	bufOut := bufio.NewReader(out)

	go func(bufOut *bufio.Reader) {
		for {
			msg, _, err := bufOut.ReadLine()
			if err != nil {
				logging.Infof("CRCL[%s:%s:%s:%d] Failed to read from stdout pipe, err: %v",
					c.appName, c.workerName, c.tcpPort, c.osPid, err)
				return
			}
			logging.Infof("%s", string(msg))
		}
	}(bufOut)

	err = c.cmd.Wait()
	if err != nil {
		logging.Warnf("CRCL[%s:%s:%s:%d] Exiting c++ worker with error: %v",
			c.appName, c.workerName, c.tcpPort, c.osPid, err)
	}
>>>>>>> fdec29aa

	logging.Debugf("CRCL[%s:%s:%s:%d] Exiting c++ worker init routine",
		c.appName, c.workerName, c.tcpPort, c.osPid)

	c.consumerHandle.connMutex.Lock()
	defer c.consumerHandle.connMutex.Unlock()

	if c.consumerHandle != nil {
		c.consumerHandle.conn.Close()
	}
	c.consumerHandle.conn = nil
}

func (c *client) Stop() {
	logging.Debugf("CRCL[%s:%s:%s:%d] Exiting c++ worker", c.appName, c.workerName, c.tcpPort, c.osPid)

	if c.osPid > 1 {
		ps, err := os.FindProcess(c.osPid)
		if err == nil {
			ps.Kill()
		}
	}
}

func (c *client) String() string {
	return fmt.Sprintf("consumer_client => app: %s workerName: %s tcpPort: %s ospid: %d",
		c.appName, c.workerName, c.tcpPort, c.osPid)
}<|MERGE_RESOLUTION|>--- conflicted
+++ resolved
@@ -22,14 +22,10 @@
 
 func (c *client) Serve() {
 	c.cmd = exec.Command("eventing-consumer", c.appName, c.consumerHandle.ipcType, c.tcpPort,
-<<<<<<< HEAD
-		c.workerName, strconv.Itoa(c.consumerHandle.socketWriteBatchSize), c.eventingPort)
-=======
 		c.workerName, strconv.Itoa(c.consumerHandle.socketWriteBatchSize), c.consumerHandle.diagDir,
 		c.eventingPort) // this parameter is not read, for tagging
 
 	c.cmd.Stderr = os.Stderr
->>>>>>> fdec29aa
 
 	out, err := c.cmd.StdoutPipe()
 	if err != nil {
@@ -51,9 +47,6 @@
 	}
 	c.consumerHandle.osPid.Store(c.osPid)
 
-<<<<<<< HEAD
-	c.cmd.Wait()
-=======
 	bufOut := bufio.NewReader(out)
 
 	go func(bufOut *bufio.Reader) {
@@ -73,16 +66,17 @@
 		logging.Warnf("CRCL[%s:%s:%s:%d] Exiting c++ worker with error: %v",
 			c.appName, c.workerName, c.tcpPort, c.osPid, err)
 	}
->>>>>>> fdec29aa
 
-	logging.Debugf("CRCL[%s:%s:%s:%d] Exiting c++ worker init routine",
+	logging.Debugf("CRCL[%s:%s:%s:%d] Exiting c++ worker routine",
 		c.appName, c.workerName, c.tcpPort, c.osPid)
 
 	c.consumerHandle.connMutex.Lock()
 	defer c.consumerHandle.connMutex.Unlock()
 
 	if c.consumerHandle != nil {
-		c.consumerHandle.conn.Close()
+		if c.consumerHandle.conn != nil {
+			c.consumerHandle.conn.Close()
+		}
 	}
 	c.consumerHandle.conn = nil
 }
