--- conflicted
+++ resolved
@@ -37,25 +37,15 @@
 	}
 	cluster, err := gocb.Connect(connStr)
 	if err != nil {
-<<<<<<< HEAD
-		logging.Errorf("CRBO[%s:%d] GOCB Connect to cluster %r failed, err: %v",
-			c.app.AppName, c.producer.LenRunningConsumers(), connStr, err)
-=======
-		logging.Errorf("%s [%s:%d] GOCB Connect to cluster %s failed, err: %v",
+		logging.Errorf("%s [%s:%d] GOCB Connect to cluster %r failed, err: %v",
 			logPrefix, c.workerName, c.producer.LenRunningConsumers(), connStr, err)
->>>>>>> 42b3cca3
 		return err
 	}
 
 	err = cluster.Authenticate(&util.DynamicAuthenticator{})
 	if err != nil {
-<<<<<<< HEAD
-		logging.Errorf("CRBO[%s:%d] GOCB Failed to authenticate to the cluster %r, err: %v",
-			c.app.AppName, c.producer.LenRunningConsumers(), connStr, err)
-=======
-		logging.Errorf("%s [%s:%d] GOCB Failed to authenticate to the cluster %s, err: %v",
+		logging.Errorf("%s [%s:%d] GOCB Failed to authenticate to the cluster %r, err: %v",
 			logPrefix, c.workerName, c.producer.LenRunningConsumers(), connStr, err)
->>>>>>> 42b3cca3
 		return err
 	}
 
@@ -80,25 +70,15 @@
 	}
 	cluster, err := gocb.Connect(connStr)
 	if err != nil {
-<<<<<<< HEAD
-		logging.Errorf("CRBO[%s:%d] GOCB Connect to cluster %r failed, err: %v",
-			c.app.AppName, c.producer.LenRunningConsumers(), connStr, err)
-=======
-		logging.Errorf("%s [%s:%d] GOCB Connect to cluster %s failed, err: %v",
+		logging.Errorf("%s [%s:%d] GOCB Connect to cluster %r failed, err: %v",
 			logPrefix, c.workerName, c.producer.LenRunningConsumers(), connStr, err)
->>>>>>> 42b3cca3
 		return err
 	}
 
 	err = cluster.Authenticate(&util.DynamicAuthenticator{})
 	if err != nil {
-<<<<<<< HEAD
-		logging.Errorf("CRBO[%s:%d] GOCB Failed to authenticate to the cluster %r, err: %v",
-			c.app.AppName, c.producer.LenRunningConsumers(), connStr, err)
-=======
-		logging.Errorf("%s [%s:%d] GOCB Failed to authenticate to the cluster %s, err: %v",
+		logging.Errorf("%s [%s:%d] GOCB Failed to authenticate to the cluster %r, err: %v",
 			logPrefix, c.workerName, c.producer.LenRunningConsumers(), connStr, err)
->>>>>>> 42b3cca3
 		return err
 	}
 
@@ -184,13 +164,8 @@
 	}
 
 	if err != nil {
-<<<<<<< HEAD
-		logging.Errorf("CRBO[%s:%s:%s:%d] Bucket fetch failed for cron timer key: %r val: %r, err: %v",
-			c.app.AppName, c.ConsumerName(), c.tcpPort, c.Pid(), key, val, err)
-=======
-		logging.Errorf("%s [%s:%s:%d] Bucket fetch failed for cron timer key: %s val: %v, err: %v",
+		logging.Errorf("%s [%s:%s:%d] Bucket fetch failed for cron timer key: %r val: %r, err: %v",
 			logPrefix, c.workerName, c.tcpPort, c.Pid(), key, val, err)
->>>>>>> 42b3cca3
 	}
 
 	return err
@@ -224,13 +199,8 @@
 		} else if err == gocb.ErrShutdown {
 			return nil
 		} else if err != nil {
-<<<<<<< HEAD
-			logging.Errorf("CRBO[%s:%s:%s:%d] Bucket fetch failed for key: %r, err: %v",
-				c.app.AppName, c.ConsumerName(), c.tcpPort, c.Pid(), vbKey, err)
-=======
-			logging.Errorf("%s [%s:%s:%d] Bucket fetch failed for key: %s, err: %v",
+			logging.Errorf("%s [%s:%s:%d] Bucket fetch failed for key: %r, err: %v",
 				logPrefix, c.workerName, c.tcpPort, c.Pid(), vbKey, err)
->>>>>>> 42b3cca3
 			return err
 		}
 		*isNoEnt = false
@@ -242,13 +212,8 @@
 	}
 
 	if err != nil {
-<<<<<<< HEAD
-		logging.Errorf("CRBO[%s:%s:%s:%d] Bucket fetch failed for key: %r, err: %v",
-			c.app.AppName, c.ConsumerName(), c.tcpPort, c.Pid(), vbKey, err)
-=======
-		logging.Errorf("%s [%s:%s:%d] Bucket fetch failed for key: %s, err: %v",
+		logging.Errorf("%s [%s:%s:%d] Bucket fetch failed for key: %r, err: %v",
 			logPrefix, c.workerName, c.tcpPort, c.Pid(), vbKey, err)
->>>>>>> 42b3cca3
 	}
 
 	return err
@@ -266,13 +231,8 @@
 	if err == nil {
 		cErr := res.Content(subdocPath, seqNo)
 		if cErr != nil {
-<<<<<<< HEAD
-			logging.Errorf("CRBO[%s:%s:%s:%d] Key: %r path: %r reading contents from subdoc path failed, err: %v",
-				c.app.AppName, c.ConsumerName(), c.tcpPort, c.Pid(), vbKey, subdocPath, cErr)
-=======
-			logging.Errorf("%s [%s:%s:%d] Key: %s path: %s reading contents from subdoc path failed, err: %v",
+			logging.Errorf("%s [%s:%s:%d] Key: %r path: %r reading contents from subdoc path failed, err: %v",
 				logPrefix, c.workerName, c.tcpPort, c.Pid(), vbKey, subdocPath, cErr)
->>>>>>> 42b3cca3
 			return cErr
 		}
 
@@ -283,13 +243,8 @@
 		return nil
 	}
 
-<<<<<<< HEAD
-	logging.Errorf("CRBO[%s:%s:%s:%d] Key: %r path: %r subdoc lookup failed, err: %v",
-		c.app.AppName, c.ConsumerName(), c.tcpPort, c.Pid(), vbKey, subdocPath, err)
-=======
-	logging.Errorf("%s [%s:%s:%d] Key: %s path: %s subdoc lookup failed, err: %v",
+	logging.Errorf("%s [%s:%s:%d] Key: %r path: %r subdoc lookup failed, err: %v",
 		logPrefix, c.workerName, c.tcpPort, c.Pid(), vbKey, subdocPath, err)
->>>>>>> 42b3cca3
 	return err
 }
 
@@ -315,13 +270,8 @@
 	}
 
 	if err != nil {
-<<<<<<< HEAD
-		logging.Errorf("CRBO[%s:%s:%s:%d] Key: %r, subdoc operation failed while performing periodic checkpoint update, err: %v",
-			c.app.AppName, c.ConsumerName(), c.tcpPort, c.Pid(), vbKey, err)
-=======
-		logging.Errorf("%s [%s:%s:%d] Key: %s, subdoc operation failed while performing periodic checkpoint update, err: %v",
+		logging.Errorf("%s [%s:%s:%d] Key: %r, subdoc operation failed while performing periodic checkpoint update, err: %v",
 			logPrefix, c.workerName, c.tcpPort, c.Pid(), vbKey, err)
->>>>>>> 42b3cca3
 	}
 
 	return err
@@ -352,13 +302,8 @@
 	}
 
 	if err != nil {
-<<<<<<< HEAD
-		logging.Errorf("CRBO[%s:%s:%s:%d] Key: %r, subdoc operation failed while performing checkpoint update post dcp stop stream, err: %v",
-			c.app.AppName, c.ConsumerName(), c.tcpPort, c.Pid(), vbKey, err)
-=======
-		logging.Errorf("%s [%s:%s:%d] Key: %s, subdoc operation failed while performing checkpoint update post dcp stop stream, err: %v",
+		logging.Errorf("%s [%s:%s:%d] Key: %r, subdoc operation failed while performing checkpoint update post dcp stop stream, err: %v",
 			logPrefix, c.workerName, c.tcpPort, c.Pid(), vbKey, err)
->>>>>>> 42b3cca3
 	}
 
 	return err
@@ -387,13 +332,8 @@
 	}
 
 	if err != nil {
-<<<<<<< HEAD
-		logging.Errorf("CRBO[%s:%s:%s:%d] Key: %r, subdoc operation failed while performing ownership entry app post STREAMREQ, err: %v",
-			c.app.AppName, c.ConsumerName(), c.tcpPort, c.Pid(), vbKey, err)
-=======
-		logging.Errorf("%s [%s:%s:%d] Key: %s, subdoc operation failed while performing ownership entry app post STREAMREQ, err: %v",
+		logging.Errorf("%s [%s:%s:%d] Key: %r, subdoc operation failed while performing ownership entry app post STREAMREQ, err: %v",
 			logPrefix, c.workerName, c.tcpPort, c.Pid(), vbKey, err)
->>>>>>> 42b3cca3
 	}
 
 	return err
@@ -415,13 +355,8 @@
 	}
 
 	if err != nil {
-<<<<<<< HEAD
-		logging.Errorf("CRBO[%s:%s:%s:%d] Key: %r, subdoc operation failed while performing ownership entry app post STREAMEND, err: %v",
-			c.app.AppName, c.ConsumerName(), c.tcpPort, c.Pid(), vbKey, err)
-=======
-		logging.Errorf("%s [%s:%s:%d] Key: %s, subdoc operation failed while performing ownership entry app post STREAMEND, err: %v",
+		logging.Errorf("%s [%s:%s:%d] Key: %r, subdoc operation failed while performing ownership entry app post STREAMEND, err: %v",
 			logPrefix, c.workerName, c.tcpPort, c.Pid(), vbKey, err)
->>>>>>> 42b3cca3
 	}
 
 	return err
@@ -455,21 +390,12 @@
 		feedName, uint32(0), includeXATTRs, []string{kvHostPort}, 0xABCD, c.dcpConfig)
 
 	if err != nil {
-<<<<<<< HEAD
-		logging.Errorf("CRBO[%s:%s:%s:%d] Failed to start dcp feed for bucket: %v from kv node: %r, err: %v",
-			c.app.AppName, c.ConsumerName(), c.tcpPort, c.Pid(), c.cbBucket.Name, kvHostPort, err)
-		return err
-	}
-	logging.Infof("CRBO[%s:%s:%s:%d] Started up dcp feed for bucket: %v from kv node: %r",
-		c.app.AppName, c.ConsumerName(), c.tcpPort, c.Pid(), c.cbBucket.Name, kvHostPort)
-=======
-		logging.Errorf("%s [%s:%s:%d] Failed to start dcp feed for bucket: %v from kv node: %v, err: %v",
+		logging.Errorf("%s [%s:%s:%d] Failed to start dcp feed for bucket: %v from kv node: %r, err: %v",
 			logPrefix, c.workerName, c.tcpPort, c.Pid(), c.cbBucket.Name, kvHostPort, err)
 		return err
 	}
-	logging.Infof("%s [%s:%s:%d] Started up dcp feed for bucket: %v from kv node: %v",
+	logging.Infof("%s [%s:%s:%d] Started up dcp feed for bucket: %v from kv node: %r",
 		logPrefix, c.workerName, c.tcpPort, c.Pid(), c.cbBucket.Name, kvHostPort)
->>>>>>> 42b3cca3
 
 	c.kvHostDcpFeedMap[kvHostPort] = dcpFeed
 
@@ -484,13 +410,8 @@
 	defer func() {
 		if r := recover(); r != nil {
 			trace := debug.Stack()
-<<<<<<< HEAD
-			logging.Errorf("CRDP[%s:%s:%s:%d] populateDcpFeedVbEntriesCallback: recover %r, stack trace: %r",
-				c.app.AppName, c.workerName, c.tcpPort, c.Pid(), r, string(trace))
-=======
-			logging.Errorf("%s [%s:%s:%d] populateDcpFeedVbEntriesCallback: recover %v, stack trace: %v",
+			logging.Errorf("%s [%s:%s:%d] populateDcpFeedVbEntriesCallback: recover %r, stack trace: %r",
 				logPrefix, c.workerName, c.tcpPort, c.Pid(), r, string(trace))
->>>>>>> 42b3cca3
 		}
 	}()
 
@@ -565,13 +486,8 @@
 	}
 
 	if err != nil {
-<<<<<<< HEAD
-		logging.Errorf("CRBO[%s:%s:%s:%d] Key: %r, subdoc operation failed while appending cron timers to cleanup, err: %v",
-			c.app.AppName, c.ConsumerName(), c.tcpPort, c.Pid(), docID, err)
-=======
-		logging.Errorf("%s [%s:%s:%d] Key: %s, subdoc operation failed while appending cron timers to cleanup, err: %v",
+		logging.Errorf("%s [%s:%s:%d] Key: %r, subdoc operation failed while appending cron timers to cleanup, err: %v",
 			logPrefix, c.workerName, c.tcpPort, c.Pid(), docID, err)
->>>>>>> 42b3cca3
 	}
 
 	return err
@@ -593,13 +509,8 @@
 	}
 
 	if err != nil {
-<<<<<<< HEAD
-		logging.Errorf("CRBO[%s:%s:%s:%d] Key: %r, failed to remove from metadata bucket, err: %v",
-			c.app.AppName, c.ConsumerName(), c.tcpPort, c.Pid(), key, err)
-=======
-		logging.Errorf("%s [%s:%s:%d] Key: %s, failed to remove from metadata bucket, err: %v",
+		logging.Errorf("%s [%s:%s:%d] Key: %r, failed to remove from metadata bucket, err: %v",
 			logPrefix, c.workerName, c.tcpPort, c.Pid(), key, err)
->>>>>>> 42b3cca3
 	}
 
 	return err
@@ -620,13 +531,8 @@
 	}
 
 	if err != nil {
-<<<<<<< HEAD
-		logging.Errorf("CRBO[%s:%s:%s:%d] Key: %r, failed to remove from metadata bucket, err: %v",
-			c.app.AppName, c.ConsumerName(), c.tcpPort, c.Pid(), key, err)
-=======
-		logging.Errorf("%s [%s:%s:%d] Key: %s, failed to remove from metadata bucket, err: %v",
+		logging.Errorf("%s [%s:%s:%d] Key: %r, failed to remove from metadata bucket, err: %v",
 			logPrefix, c.workerName, c.tcpPort, c.Pid(), key, err)
->>>>>>> 42b3cca3
 	}
 
 	return err
