--- conflicted
+++ resolved
@@ -56,28 +56,17 @@
 	// Store the initial state of rebalance progress in metakv
 	initProgress, errMap := util.GetProgress("/getAggRebalanceProgress", []string{net.JoinHostPort(util.Localhost(), r.adminPort)})
 	if len(errMap) == len(r.keepNodes) && len(r.keepNodes) > 1 {
-<<<<<<< HEAD
-		logging.Errorf("rebalancer::gatherProgress Failed to capture cluster wide rebalance progress from all nodes, initProgress: %v errMap dump: %r",
-=======
-		logging.Warnf("rebalancer::gatherProgress Failed to capture cluster wide rebalance progress from all nodes, initProgress: %v errMap dump: %v",
->>>>>>> 42b3cca3
+		logging.Warnf("rebalancer::gatherProgress Failed to capture cluster wide rebalance progress from all nodes, initProgress: %v errMap dump: %r",
 			initProgress, errMap)
 
 		util.Retry(util.NewFixedBackoff(time.Second), stopRebalanceCallback, r)
 		r.cb.done(fmt.Errorf("Failed to aggregate rebalance progress from all eventing nodes, err: %v", errMap), r.done)
 		return
 	} else if len(errMap) > 0 && len(r.keepNodes) > 1 {
-<<<<<<< HEAD
-		logging.Errorf("rebalancer::gatherProgress Failed to capture cluster wide rebalance progress, initProgress: %v errMap dump: %r",
+		logging.Warnf("rebalancer::gatherProgress Failed to capture cluster wide rebalance progress, initProgress: %v errMap dump: %r",
 			initProgress, errMap)
 	} else if len(errMap) == 1 && len(r.keepNodes) == 1 {
-		logging.Errorf("rebalancer::gatherProgress Failed to capture rebalance progress, initProgress: %v errMap dump: %r",
-=======
-		logging.Warnf("rebalancer::gatherProgress Failed to capture cluster wide rebalance progress, initProgress: %v errMap dump: %v",
-			initProgress, errMap)
-	} else if len(errMap) == 1 && len(r.keepNodes) == 1 {
-		logging.Warnf("rebalancer::gatherProgress Failed to capture rebalance progress, initProgress: %v errMap dump: %v",
->>>>>>> 42b3cca3
+		logging.Warnf("rebalancer::gatherProgress Failed to capture rebalance progress, initProgress: %v errMap dump: %r",
 			initProgress, errMap)
 		return
 	}
