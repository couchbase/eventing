--- conflicted
+++ resolved
@@ -196,44 +196,7 @@
 					logging.Errorf("%s Error configuring TLS: %v", logPrefix, err)
 					return
 				}
-<<<<<<< HEAD
-
-				clientAuthType, err := cbauth.GetClientCertAuthType()
-				if err != nil {
-					logging.Errorf("%s Error in getting client cert auth type, %v", logPrefix, err)
-					return
-				}
-
-				cbauthTLScfg, err1 := cbauth.GetTLSConfig()
-				if err1 != nil {
-					logging.Errorf("Error in getting cbauth tls config: %v", err1.Error())
-					return
-				}
-
-				config := &tls.Config{
-					Certificates:             []tls.Certificate{cert},
-					CipherSuites:             cbauthTLScfg.CipherSuites,
-					MinVersion:               cbauthTLScfg.MinVersion,
-					PreferServerCipherSuites: cbauthTLScfg.PreferServerCipherSuites,
-					ClientAuth:               clientAuthType,
-				}
-
-				if clientAuthType != tls.NoClientCert {
-					caCert, err := ioutil.ReadFile(m.certFile)
-					if err != nil {
-						logging.Errorf("%s Error in reading cacert file, %v", logPrefix, err)
-						return
-					}
-					caCertPool := x509.NewCertPool()
-					caCertPool.AppendCertsFromPEM(caCert)
-					config.ClientCAs = caCertPool
-				}
-
-				// allow only strong ssl as this is an internal API and interop is not a concern
-				sslsrv := &http.Server{
-=======
 				sslsrv = &http.Server{
->>>>>>> 58f3388d
 					Addr:         sslAddr,
 					TLSNextProto: make(map[string]func(*http.Server, *tls.Conn, http.Handler), 0),
 					TLSConfig:    tlscfg,
