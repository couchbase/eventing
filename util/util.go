--- conflicted
+++ resolved
@@ -447,11 +447,7 @@
 		var progress cm.RebalanceProgress
 		err = json.Unmarshal(buf, &progress)
 		if err != nil {
-<<<<<<< HEAD
-			logging.Errorf("UTIL Failed to unmarshal progress from url: %r, err: %v", url, err)
-=======
-			logging.Warnf("UTIL Failed to unmarshal progress from url: %s, err: %v", url, err)
->>>>>>> 42b3cca3
+			logging.Warnf("UTIL Failed to unmarshal progress from url: %r, err: %v", url, err)
 			errMap[nodeAddr] = err
 			continue
 		}
