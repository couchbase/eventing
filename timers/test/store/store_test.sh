#!/bin/bash

pushd .
while [ "$top" != "`pwd`" ]; do top="`pwd`"; if [ -d tlm ]; then break; fi; cd ..; done
if [ ! -d "$top/tlm" ]; then echo "Expected to be in build tree"; exit 1; fi
gover="`grep -A20 'SET(GOVERSION ' $top/goproj/src/github.com/couchbase/eventing/CMakeLists.txt  | grep GOVERSION | head -1 | sed 's/^.*\([0-9][0-9]*\.[0-9][0-9]*\.[0-9][0-9]*\).*$/\1/'`"
export GOROOT="$HOME/.cbdepscache/exploded/x86_64/go-$gover/go"
export GOPATH="$top/build/gotmp:$top/goproj:$top/godeps"
export LD_LIBRARY_PATH="$top/install/lib"
export C_INCLUDE_PATH="$top/install/platform/include:$top/install/include:$top/forestdb/include:$top/install/build/tlm/deps/curl.exploded/include:$top/sigar/include:$top/build/tlm/deps/jemalloc.exploded/include"
export CGO_CFLAGS="-DJEMALLOC=1"
export CGO_LDFLAGS="-L $top/install/lib"
export PATH=$PATH:$GOROOT/bin

set -e
cd $top/goproj/src/github.com/couchbase/eventing/timers/test/store
go install -ldflags "-s -extldflags '-Wl,-rpath,@executable_path/../lib'" -tags 'jemalloc enterprise'
go build -ldflags "-s -extldflags '-Wl,-rpath,@executable_path/../lib'" -tags 'jemalloc enterprise' storetest.go
<<<<<<< HEAD
$top/install/bin/couchbase-cli bucket-flush -c 127.0.0.1 -u Administrator -p asdasd --bucket default --force
=======

$top/install/bin/couchbase-cli bucket-flush -c 127.0.0.1 -u Administrator -p asdasd --bucket default --force
echo "CREATE PRIMARY INDEX ON default;" | $top/install/bin/cbq -u Administrator -p asdasd -e http://localhost:8091 | grep "msg"

>>>>>>> a8701205
sleep 5
./storetest $*
rm storetest

echo 'SELECT COUNT(*) as count FROM default WHERE meta().id LIKE "timertest:%" AND meta().id NOT LIKE "timertest:tm:%:sp";' | \
  $top/install/bin/cbq -u Administrator -p asdasd -e http://localhost:8091 | \
    grep '"count":' | grep -v number | grep -qs '"count": 0' || \
      echo "Failed: Junk data found"

echo 'SELECT COUNT(*) as count FROM default WHERE meta().id LIKE "timertest:tm:%:sp" AND sta != stp;' | \
  $top/install/bin/cbq -u Administrator -p asdasd -e http://localhost:8091 | \
    grep '"count":' | grep -v number | grep -qs '"count": 0' || \
      echo "Failed: Mismatched span start/stop found"

popd
<|MERGE_RESOLUTION|>--- conflicted
+++ resolved
@@ -16,14 +16,10 @@
 cd $top/goproj/src/github.com/couchbase/eventing/timers/test/store
 go install -ldflags "-s -extldflags '-Wl,-rpath,@executable_path/../lib'" -tags 'jemalloc enterprise'
 go build -ldflags "-s -extldflags '-Wl,-rpath,@executable_path/../lib'" -tags 'jemalloc enterprise' storetest.go
-<<<<<<< HEAD
-$top/install/bin/couchbase-cli bucket-flush -c 127.0.0.1 -u Administrator -p asdasd --bucket default --force
-=======
 
 $top/install/bin/couchbase-cli bucket-flush -c 127.0.0.1 -u Administrator -p asdasd --bucket default --force
 echo "CREATE PRIMARY INDEX ON default;" | $top/install/bin/cbq -u Administrator -p asdasd -e http://localhost:8091 | grep "msg"
 
->>>>>>> a8701205
 sleep 5
 ./storetest $*
 rm storetest
