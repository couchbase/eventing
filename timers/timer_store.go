--- conflicted
+++ resolved
@@ -50,8 +50,6 @@
 
 	alarmSeq int64
 	ctxCas   gocb.Cas
-<<<<<<< HEAD
-=======
 	alrCas   gocb.Cas
 }
 
@@ -64,7 +62,6 @@
 	AlarmCas   uint64 `json:"alarm_cas"`
 	ContextKey string `json:"context_key"`
 	ContextCas uint64 `json:"context_cas"`
->>>>>>> a8701205
 }
 
 type rowIter struct {
@@ -219,21 +216,13 @@
 	if err != nil {
 		return err
 	}
-<<<<<<< HEAD
-	if absent {
-=======
 	if absent || mismatch {
->>>>>>> a8701205
 		logging.Debugf("%v Timer %v seq %v is missing alarm in del: %ru", r.log, entry.AlarmDue, entry.alarmSeq, *entry)
 	}
 
 	atomic.AddUint64(&r.stats.delSuccessCounter, 1)
 
-<<<<<<< HEAD
-	_, absent, mismatch, err := kv.MustRemove(r.bucket, entry.ContextRef, entry.ctxCas)
-=======
 	_, absent, mismatch, err = kv.MustRemove(r.bucket, entry.ContextRef, entry.ctxCas)
->>>>>>> a8701205
 	if err != nil {
 		return err
 	}
@@ -247,8 +236,6 @@
 	}
 
 	return nil
-<<<<<<< HEAD
-=======
 }
 
 func (r *TimerStore) GetToken(e *TimerEntry) *DeleteToken {
@@ -260,7 +247,6 @@
 		AlarmKey:   e.AlarmRef,
 		AlarmCas:   uint64(e.alrCas),
 	}
->>>>>>> a8701205
 }
 
 func (r *TimerStore) Cancel(ref string) error {
@@ -396,10 +382,7 @@
 			logging.Tracef("%v Found row %+v", r.store.log, r.row)
 			return true, nil
 		}
-<<<<<<< HEAD
-=======
 		// below handles shrink when row counter never existed. all others cases go to nextColumn
->>>>>>> a8701205
 		r.store.shrinkSpan(r.row.current)
 	}
 
@@ -453,11 +436,7 @@
 			continue
 		}
 
-<<<<<<< HEAD
-		r.entry = &TimerEntry{AlarmRecord: alarm, ContextRecord: context, alarmSeq: current, ctxCas: ccas}
-=======
 		r.entry = &TimerEntry{AlarmRecord: alarm, ContextRecord: context, alarmSeq: current, ctxCas: ccas, alrCas: acas}
->>>>>>> a8701205
 		if r.entry.AlarmDue > time.Now().Unix() {
 			atomic.AddUint64(&r.store.stats.timerInFutureFiredCounter, 1)
 		}
@@ -466,30 +445,20 @@
 		return true, nil
 	}
 
-<<<<<<< HEAD
-	logging.Tracef("%v Column scan finished for %+v at %+v", r.store.log, r, *r.col)
-	if r.col.empty == true && r.col.topCas != 0 {
-=======
 	// row counter exists and but has no timers. shrink logic depends on all chains reducing to this eventually
 	logging.Tracef("%v Column scan finished for %+v at %+v", r.store.log, r, *r.col)
 	if r.col.topCas != 0 {
->>>>>>> a8701205
 		logging.Debugf("%v Row %v was empty, so removing counter", r.store.log, r.col.topKey)
 		_, absent, mismatch, err := kv.MustRemove(r.store.bucket, r.col.topKey, r.col.topCas)
 		if err != nil {
 			return false, err
 		}
-<<<<<<< HEAD
-		if absent || mismatch {
-			logging.Debugf("%v Concurrency on %v absent:%v mismatch:%v", r.store.log, r.col.topKey, absent, mismatch)
-=======
 		if mismatch {
 			logging.Debugf("%v Concurrency on %v mismatched CAS", r.store.log, r.col.topKey)
 			return false, nil
 		}
 		if absent {
 			logging.Debugf("%v Concurrency on %v which is now absent", r.store.log, r.col.topKey)
->>>>>>> a8701205
 		}
 		r.store.shrinkSpan(r.row.current)
 	}
