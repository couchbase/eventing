# for actual install
SET (BIN_PREFIX "")
configure_file (pluggable-ui-eventing.json.in pluggable-ui-eventing.json)
install(FILES "${PROJECT_BINARY_DIR}/ui/pluggable-ui-eventing.json"
        DESTINATION etc/couchbase)

<<<<<<< HEAD
# copy rewritten config file and code to install directory
install(FILES "${_instdir}/ui/pluggable-ui-eventing.json"
        DESTINATION etc/couchbase)

install(DIRECTORY ${CMAKE_CURRENT_SOURCE_DIR}/eventing-ui
        DESTINATION lib)

# rewrite the config file for running locally (using cluster-run)
=======
# for cluster_run
>>>>>>> ae84d88b
SET (BIN_PREFIX "${CMAKE_CURRENT_SOURCE_DIR}/")
configure_file (pluggable-ui-eventing.json.in pluggable-ui-eventing.cluster_run.json)
file(COPY "${PROJECT_BINARY_DIR}/ui/pluggable-ui-eventing.cluster_run.json"
        DESTINATION  "${PROJECT_BINARY_DIR}/../../../../../cluster_run_ui_plugins")

# third party files
file(COPY ${CMAKE_CURRENT_SOURCE_DIR}/../third_party/estools/escodegen.min.js
           ${CMAKE_CURRENT_SOURCE_DIR}/../third_party/estools/esprima.min.js
        DESTINATION ${CMAKE_CURRENT_SOURCE_DIR}/eventing-ui/lib)

# install all files including third party
install(DIRECTORY ${CMAKE_CURRENT_SOURCE_DIR}/eventing-ui
        DESTINATION lib)
<|MERGE_RESOLUTION|>--- conflicted
+++ resolved
@@ -4,18 +4,7 @@
 install(FILES "${PROJECT_BINARY_DIR}/ui/pluggable-ui-eventing.json"
         DESTINATION etc/couchbase)
 
-<<<<<<< HEAD
-# copy rewritten config file and code to install directory
-install(FILES "${_instdir}/ui/pluggable-ui-eventing.json"
-        DESTINATION etc/couchbase)
-
-install(DIRECTORY ${CMAKE_CURRENT_SOURCE_DIR}/eventing-ui
-        DESTINATION lib)
-
-# rewrite the config file for running locally (using cluster-run)
-=======
 # for cluster_run
->>>>>>> ae84d88b
 SET (BIN_PREFIX "${CMAKE_CURRENT_SOURCE_DIR}/")
 configure_file (pluggable-ui-eventing.json.in pluggable-ui-eventing.cluster_run.json)
 file(COPY "${PROJECT_BINARY_DIR}/ui/pluggable-ui-eventing.cluster_run.json"
